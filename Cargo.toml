[package]
name = "npwg"
version = "0.3.6"
edition = "2021"
license = "MIT"
authors = ["Volker Schwaberow <volker@schwaberow.de>"]
description = "Securely generate random passwords"
repository = "https://github.com/vschwaberow/npwg"

[lib]
name = "npwg"
path = "src/lib.rs"

[[bin]]
name = "npwg"
path = "src/main.rs"

# See more keys and their definitions at https://doc.rust-lang.org/cargo/reference/manifest.html

[dependencies]
rand = { version = "0.8.5", features = ["std", "small_rng"] }
regex = "1.11.1"
chacha20 = { version = "0.9.1", features = ["std", "zeroize"] }
clap = { version = "4.5.19", features = ["cargo", "env", "derive"] }
zeroize = "1.8.1"
tokio = { version = "1.41.0", features = ["full"] }
dashmap = "6.1.0"
rand_distr = "0.4"
dirs = "5.0.1"
reqwest = { version = "0.12.9", features = ["blocking"] }
futures = "0.3.31"
colored = "2.1.0"
<<<<<<< HEAD
serde = { version = "1.0.210", features = ["derive"] }
thiserror = "2.0.3"
=======
serde = { version = "1.0.214", features = ["derive"] }
thiserror = "1.0.63"
>>>>>>> 87bdce9a
dialoguer = "0.11.0"
console = "0.15.8"
arboard = { version = "3.4.1", features = ["wl-clipboard-rs"] }

[profile.release]
opt-level = 3
debug = false
strip = true
lto = false<|MERGE_RESOLUTION|>--- conflicted
+++ resolved
@@ -30,13 +30,8 @@
 reqwest = { version = "0.12.9", features = ["blocking"] }
 futures = "0.3.31"
 colored = "2.1.0"
-<<<<<<< HEAD
 serde = { version = "1.0.210", features = ["derive"] }
 thiserror = "2.0.3"
-=======
-serde = { version = "1.0.214", features = ["derive"] }
-thiserror = "1.0.63"
->>>>>>> 87bdce9a
 dialoguer = "0.11.0"
 console = "0.15.8"
 arboard = { version = "3.4.1", features = ["wl-clipboard-rs"] }
