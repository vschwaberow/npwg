# npwg - Secure Password Generator

npwg is a secure password generator written in Rust. With npwg, you can easily generate strong and random passwords or passphrases to protect your online accounts.

## Features

- Generate passwords with custom length
- Support various predefined character sets
- Generate multiple passwords at once
- Generate diceware passphrases
- Avoid repeating characters in passwords
- Display statistics about the generated passwords

## Installation

### Using Cargo

If you have Rust and Cargo installed, you can install npwg using the following command:

```sh
cargo install npwg
```

This will download and compile the latest version of npwg and install it in your Cargo binary directory.

### Manual Installation

1. Make sure you have Rust installed on your system. If not, you can download it from the official Rust website: [https://www.rust-lang.org/tools/install](https://www.rust-lang.org/tools/install)
2. Clone this repository:
   ```sh
   git clone https://github.com/vschwaberow/npwg.git
   ```
3. Navigate to the project directory:
   ```sh
   cd npwg
   ```
4. Build the project:
   ```sh
   cargo build --release
   ```
5. The executable can be found at `target/release/npwg`.

## Usage

```sh
npwg [OPTIONS]
```

### Options

<<<<<<< HEAD
- `-l, --length <LENGTH>`: Sets the length of the password (or number of words for passphrases) [default: 16]
- `-c, --count <COUNT>`: Sets the number of passwords to generate [default: 1]
- `--avoid-repeating`: Avoid repeating characters in the password
- `--stats`: Show statistics about the generated passwords
- `-a, --allowed <CHARS>`: Sets the allowed characters (comma-separated list of predefined sets) [default: allprint]
- `--use-words`: Use words instead of characters (generate diceware passphrases)
- `-h, --help`: Print help
- `-V, --version`: Print version

### Predefined Character Sets

- `symbol1`, `symbol2`, `symbol3`: Different sets of symbols
- `digit`: Numeric digits
- `lowerletter`: Lowercase letters
- `upperletter`: Uppercase letters
- `shell`: Shell-safe characters
- `homoglyph1` to `homoglyph8`: Various homoglyph sets
- `slashes`, `brackets`, `punctuation`: Specific character types
- `all`, `allprint`, `allprintnoquote`, etc.: Various combinations of character types
=======
- `-l, --length <usize>`: Set the length of the password (default: 8)
- `-a, --allowed <STRING>`: Set the allowed character sets (comma-separated) [default: digit,lowerletter,upperletter,symbol1,symbol2]
- `-e, --exclude <STRING>`: Exclude specific characters (comma-separated)
- `-i, --include <STRING>`: Force the inclusion of specific characters (comma-separated)
- `-n, --num <usize>`: Set the number of passwords to generate (default: 1)
- `-s, --stats`: Display statistics about the generated passwords
- `-r, --avoid-repeating`: Avoid repeating characters in the password
- `-d, --diceware`: Generate a password using the Diceware method
- `-w, --words <usize>`: Set the number of words to generate (default: 6)
- `-h, --help`: Display the help information
- `-V, --version`: Display the version information
>>>>>>> 159c661b

### Examples

Generate a password with the default length (16 characters):
```sh
npwg
```

Generate a password with a specific length:
```sh
npwg -l 12
```

Generate multiple passwords:
```sh
npwg -c 5
```

Generate a password using only uppercase and lowercase letters:
```sh
npwg -a upperletter,lowerletter
```

Generate a diceware passphrase:
```sh
npwg --use-words -l 6
```

Generate a password and display statistics:
```sh
npwg --stats
```

Generate a password using the Diceware method. If no diceware wordlist is in ~/.npwg, it will be automatically downloaded from the EFF website:

```sh
npwg -d
```

Generate a password using the Diceware method with a custom number of words. The default number of words is 6. The wordlist will be downloaded if it is not found in ~/.npwg:

```sh
npwg -d -w 8
```

## Contributing

Contributions are welcome! If you find a bug or have a suggestion for improvement, please open an issue or submit a pull request.

## License

This project is licensed under the [MIT License](LICENSE).<|MERGE_RESOLUTION|>--- conflicted
+++ resolved
@@ -48,7 +48,6 @@
 
 ### Options
 
-<<<<<<< HEAD
 - `-l, --length <LENGTH>`: Sets the length of the password (or number of words for passphrases) [default: 16]
 - `-c, --count <COUNT>`: Sets the number of passwords to generate [default: 1]
 - `--avoid-repeating`: Avoid repeating characters in the password
@@ -68,19 +67,6 @@
 - `homoglyph1` to `homoglyph8`: Various homoglyph sets
 - `slashes`, `brackets`, `punctuation`: Specific character types
 - `all`, `allprint`, `allprintnoquote`, etc.: Various combinations of character types
-=======
-- `-l, --length <usize>`: Set the length of the password (default: 8)
-- `-a, --allowed <STRING>`: Set the allowed character sets (comma-separated) [default: digit,lowerletter,upperletter,symbol1,symbol2]
-- `-e, --exclude <STRING>`: Exclude specific characters (comma-separated)
-- `-i, --include <STRING>`: Force the inclusion of specific characters (comma-separated)
-- `-n, --num <usize>`: Set the number of passwords to generate (default: 1)
-- `-s, --stats`: Display statistics about the generated passwords
-- `-r, --avoid-repeating`: Avoid repeating characters in the password
-- `-d, --diceware`: Generate a password using the Diceware method
-- `-w, --words <usize>`: Set the number of words to generate (default: 6)
-- `-h, --help`: Display the help information
-- `-V, --version`: Display the version information
->>>>>>> 159c661b
 
 ### Examples
 
